--- conflicted
+++ resolved
@@ -1,5 +1,4 @@
 import {
-<<<<<<< HEAD
   Alert,
   AlertIcon,
   Box,
@@ -52,60 +51,6 @@
       ? Number((user.data_limit / 1073741824).toFixed(5))
       : user.data_limit,
   };
-=======
-    Alert,
-    AlertIcon,
-    Box,
-    Collapse,
-    Flex,
-    Grid,
-    GridItem,
-    ModalBody,
-    ModalCloseButton,
-    ModalContent,
-    Modal,
-    VStack,
-    useColorMode,
-    useToast,
-    ModalOverlay,
-} from "@chakra-ui/react";
-import { zodResolver } from "@hookform/resolvers/zod";
-import { FilterUsageType, useDashboard } from "contexts/DashboardContext";
-import dayjs from "dayjs";
-import { FC, useEffect, useState } from "react";
-import ReactApexChart from "react-apexcharts";
-import { FormProvider, useForm, useWatch } from "react-hook-form";
-import { useTranslation } from "react-i18next";
-import {
-    User,
-    UserCreate,
-} from "types/User";
-import { UsageFilter, createUsageConfig } from "../UsageFilter";
-import { AddUserIcon, EditUserIcon } from "./UserDialogIcons";
-import { UserDialogModalHeader } from "./ModalHeader";
-import { UserDialogModalFooter } from "./ModalFooter";
-import { getDefaultValues } from "./DefaultValues";
-import { schema, FormType } from "./FormSchema";
-import { ServicesField } from "./ServicesField";
-import { UsernameField } from "./UsernameField";
-import { DataLimitField } from "./DataLimitField";
-import { PeriodicUsageReset as PeriodicUsageReset } from "./PeriodicUsageReset";
-import { ExpireDateField } from "./ExpireDateField";
-import { NoteField } from "./NoteField";
-import { Service } from "types/Service";
-
-const formatUser = (user: User): FormType => {
-    const services: number[] = user.services.map((service: number | Service): number => {
-        return (typeof service !== 'number') ? service.id : service;
-    });
-    return {
-        ...user,
-        services,
-        data_limit: user.data_limit
-            ? Number((user.data_limit / 1073741824).toFixed(5))
-            : user.data_limit,
-    };
->>>>>>> b366afa8
 };
 
 export type UserDialogProps = {};
@@ -169,7 +114,6 @@
   }, [isOpen]);
 
 
-<<<<<<< HEAD
   useEffect(() => {
     if (editingUser) {
       form.reset(formatUser(editingUser));
@@ -179,14 +123,6 @@
       });
     }
   }, [editingUser]);
-=======
-    const submit = async (values: FormType) => {
-        setLoading(true);
-        const methods = { edited: editUser, created: createUser };
-        const method = isEditing ? "edited" : "created";
-        setError(null);
-        const { services, username, ...rest } = values;
->>>>>>> b366afa8
 
   const submit = async (values: FormType) => {
     setLoading(true);
@@ -262,7 +198,6 @@
     useDashboard.setState({ revokeSubscriptionUser: editingUser });
   };
 
-<<<<<<< HEAD
   const disabled = loading;
 
   return (
@@ -300,61 +235,6 @@
                       </Collapse>
                       <ExpireDateField form={form} t={t} i18n={i18n} disabled={disabled} />
                       <NoteField form={form} t={t} />
-=======
-    return (
-        <Modal isOpen={isOpen} onClose={onClose} size="2xl">
-            <ModalOverlay bg="blackAlpha.300" backdropFilter="blur(10px)" />
-            <FormProvider {...form} formState={form.formState}>
-                <ModalContent mx="3">
-                    <form onSubmit={form.handleSubmit(submit)}>
-                        <UserDialogModalHeader HeaderIcon={isEditing ? EditUserIcon : AddUserIcon} title={isEditing ? t("userDialog.editUserTitle") : t("createNewUser")} />
-                        <ModalCloseButton mt={3} disabled={disabled} />
-                        <ModalBody>
-                            <Grid
-                                templateColumns={{
-                                    base: "repeat(1, 1fr)",
-                                    md: "repeat(2, 1fr)",
-                                }}
-                                gap={3}
-                            >
-                                <GridItem>
-                                    <VStack justifyContent="space-between">
-                                        <Flex
-                                            flexDirection="column"
-                                            gridAutoRows="min-content"
-                                            w="full"
-                                        >
-                                            <UsernameField form={form} disabled={disabled} isEditing={isEditing} t={t} />
-                                            <DataLimitField form={form} disabled={disabled} t={t} />
-
-                                            <Collapse
-                                                in={!!(dataLimit && dataLimit > 0)}
-                                                animateOpacity
-                                                style={{ width: "100%" }}
-                                            >
-                                                <PeriodicUsageReset form={form} t={t} />
-                                            </Collapse>
-                                            <ExpireDateField form={form} t={t} i18n={i18n} disabled={disabled} />
-                                            <NoteField form={form} t={t} />
-
-                                        </Flex>
-                                        {error && (
-                                            <Alert
-                                                status="error"
-                                                display={{ base: "none", md: "flex" }}
-                                            >
-                                                <AlertIcon />
-                                                {error}
-                                            </Alert>
-                                        )}
-                                    </VStack>
-                                </GridItem>
-
-                                <GridItem>
-                                    <ServicesField t={t} services={services} form={form} disabled={disabled} />
-                                </GridItem>
->>>>>>> b366afa8
-
                     </Flex>
                     {error && (
                       <Alert
