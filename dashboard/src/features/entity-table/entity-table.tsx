--- conflicted
+++ resolved
@@ -44,17 +44,6 @@
     const sorting = useSorting();
     const visibility = useVisibility();
     const { onPaginationChange, pageIndex, pageSize } = usePagination();
-<<<<<<< HEAD
-    const sortedQuery: SortableQueryKey = [
-        entityKey,
-        pageIndex,
-        pageSize,
-        filtering.columnFilters,
-        sorting.sorting[0] ? sorting.sorting[0].id : "created_at",
-        sorting.sorting[0] ? sorting.sorting[0]?.desc : true,
-    ];
-=======
->>>>>>> 65bbe9df
     const query: QueryKey = [
         entityKey,
         {
