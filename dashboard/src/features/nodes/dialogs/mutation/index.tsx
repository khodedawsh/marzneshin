--- conflicted
+++ resolved
@@ -29,28 +29,7 @@
 import type { NodeType } from "../..";
 import { useMutationDialog, MutationDialogProps } from "@marzneshin/hooks";
 
-<<<<<<< HEAD
-interface MutationDialogProps {
-    entity: NodeType | null;
-    open: boolean;
-    onOpenChange: (state: boolean) => void;
-    onClose: () => void;
-}
-
-const getDefaultValue = (): NodeType => ({
-    id: 0,
-    name: "",
-    address: "",
-    status: "none",
-    port: 62050,
-    usage_coefficient: 1,
-    connection_backend: "grpclib",
-});
-
-export const MutationDialog: FC<MutationDialogProps> = ({
-=======
 export const MutationDialog: FC<MutationDialogProps<NodeType>> = ({
->>>>>>> a88ed479
     entity,
     onClose,
 }) => {
@@ -59,6 +38,7 @@
     const { t } = useTranslation();
 
     const defaultValue = useMemo(() => ({
+        id: 0,  
         name: "",
         address: "",
         status: "none",
