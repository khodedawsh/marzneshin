--- conflicted
+++ resolved
@@ -3707,11 +3707,7 @@
 
   /ufo@1.5.2:
     resolution: {integrity: sha512-eiutMaL0J2MKdhcOM1tUy13pIrYnyR87fEd8STJQFrrAwImwvlXkxlZEjaKah8r2viPohld08lt73QfLG1NxMg==}
-<<<<<<< HEAD
-    dev: false
-=======
-    dev: true
->>>>>>> a0721887
+    dev: true
 
   /undici-types@5.26.5:
     resolution: {integrity: sha512-JlCMO+ehdEIKqlFxk6IfVoAUVmgz7cU7zD/h9XZ0qzeosSHmUJVOzSQvvYSYWXkFXC+IfLKSIffhv0sVZup6pA==}
