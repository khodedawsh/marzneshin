{
<<<<<<< HEAD
  "name": "Name",
  "status": "Status",
  "address": "Address",
  "users": "Users",
  "nodes": "Nodes",
  "services": "Services",
  "hosts": "Hosts",
  "username": "Username",
  "password": "Password",
  "inbounds": "Inbounds",
  "submit": "Submit",
  "login": "Login",
  "edit": "Edit",
  "actions": "Actions",
  "settings": "Settings",
  "logs": "Logs",
  "note": "Note",
  "config": "Config",
  "tag": "Tag",
  "protocol": "Protocol",
  "online": "Online",
  "offline": "Offline",
  "not_connected": "Not Connected",
  "apply": "Apply",
  "open": "Open",
  "delete": "Delete",
  "port": "Port",
  "create": "Create",
  "path": "Path",
  "host": "Host",
  "alpn": "ALPN",
  "security": "Security",
  "user_info": "Users Info",
  "subscription": "Subscription",
  "subscription_link": "Subscription Link",
  "fingerprint": "Fingerprint",
  "enable": "Enable",
  "disable": "Disable",
  "close": "Close",
  "save": "Save",
  "days": "Days",
  "home": "Home",
  "page": {
    "settings": {
      "certificate": {
        "copy": "Copy Certificate",
        "error": "Certificate Unavailable",
        "copied": "Certificate Copied"
      }
    },
    "login": {
      "username": {
        "error": {
          "isRequired": "Username is required"
        }
      },
      "password": {
        "error": {
          "is-required": "Password is required"
        }
      }
    },
    "nodes": {
      "settings": {
        "title": "Nodes Settings",
        "detail": "Details",
        "log-container": {
          "title": "Xray logs"
        }
      },
      "dialogs": {
        "creation": {
          "title": "Add Node"
        },
        "deletion": {
          "title": "Remove Node"
        },
        "edition": {
          "title": "Edit Node"
        }
      },
      "usage_coefficient": "Usage Coefficient",
      "add_as_new_host": "Add as new hosts",
      "certificate-alert": {
        "title": "Nodes Certificate Configuration",
        "desc": "If you aim to configure your nodes certificate, checkout settings page.",
        "click": "Click Here"
      }
    },
    "services": {
      "settings": {
        "title": "Service Settings",
        "detail": "Details"
      },
      "dialogs": {
        "creation": {
          "title": "Create Service"
        },
        "deletion": {
          "title": "Remove Service"
        },
        "edition": {
          "title": "Edit Service"
        }
      }
    },
    "users": {
      "data_limit": "Data Limit",
      "used_traffic": "Used Traffic",
      "data_limit_reset_strategy": "Data Reset Period",
      "online_at": "Last Use",
      "expire_date": "Expire Date",
      "unlimited": "Unlimited",
      "limited": "Limited",
      "data_limit_method": "Data limit type",
      "determined_expire": "Determined",
      "expire_method": "Expiration",
      "onhold_expire": "On Hold",
      "reset_usage": "Reset Usage",
      "revoke_subscription": "Revoke Subscription",
      "on_hold_expire_duration": "On Hold",
      "on_hold_timeout": "On Hold Timeout",
      "settings": {
        "subscription_link": {
          "copied": "Subscription Link Copied",
          "copy": "Copy Subscription Link",
          "error": "Unable to copy Subscription Link"
        }
      },
      "services-alert": {
        "title": "No Service found",
        "desc": "Make sure you create services to enable your users with inbounds to connect with.",
        "click": "Click Here"
      },
      "dialogs": {
        "edition": {
          "title": "Edit User"
        },
        "creation": {
          "title": "Create User"
        },
        "deletion": {
          "title": "Remove User"
        },
        "mutation": {
          "note": {
            "desc": "Leave a note about your user"
          }
        }
      }
    },
    "hosts": {
      "popover-guide": {
        "title": "Using this setting, you are able to assign specific address for each inbound.",
        "desc": "Use these variables to make it dynamic",
        "username": "Username of the user",
        "dataUsage": "Current usage of the user",
        "remainingData": "Remaining data of the user",
        "dataLimit": "Data limit of the user",
        "remainingDays": "Remaining days of the user",
        "expireDate": "Expiry date of the user",
        "jalaliExpireDate": "Expiry date of the user in jalali calendar",
        "remainingTime": "Remaining time of the user",
        "statusEmoji": "User status as an emoji (✅,⌛️,🪫,❌,🔌)",
        "proxyProtocol": "Proxy protocol (e.g. VMess)",
        "proxyMethod": "Proxy transport method (e.g. ws)",
        "currentServer": "Marzneshin server ip address",
        "security": "Security Layer",
        "host": "Request Host",
        "port": "Port",
        "path": "Path",
        "sni": "SNI",
        "advancedOptions": "Advanced options",
        "addHost": "Add host",
        "savedSuccess": "Host has been saved successfully",
        "loading": "loading...",
        "apply": "Apply",
        "port.info": "By default, the inbound port is advertised to the user. You can set a custom port in case this host forwards traffic from another port to your inbound. For example, the server may forward traffic from port 8443 to the default port of your inbound server.",
        "path.info": "Set a path for host users, useful behind a reverse proxy.",
        "sni.info": "By default, a host uses the SNI from the inbound. You can set a custom SNI in case this host is a server that has a different SNI. For example, the server may receive traffic with a different SSL certificate, perform SSL termination, and forward it to your inbound server.",
        "host.info": "By default, if a request host is set in the Xray config, this host is used. However, you can set a custom request host here if needed.",
        "security.info": "If the middleware server of this host uses a different security layer than the inbound's default, you can set a custom security layer here.",
        "alpn": "ALPN",
        "fingerprint": "Fingerprint",
        "host.multiHost": "To set multiple addresses, separate them with <badge>,</badge> Each time an address is chosen randomly.",
        "host.wildcard": "Use <badge>*</badge> to generate a random string (works for wildcard domain names)"
      },
      "no-inbound-selection-alert": {
        "title": "No inbound is selected",
        "desc": "You must select an inbound in order to add a host."
      },
      "allowinsecure": "Allow Insecure",
      "dialogs": {
        "edition": {
          "title": "Edit Host"
        },
        "creation": {
          "title": "Add Host"
        },
        "deletion": {
          "title": "Remove Host"
        },
        "mutation": {
          "allowinsecure": {
            "alert": "Due to security concerns, it's not recommended to enable Allow Insecure"
          }
        }
      }
    }
  },
  "events": {
    "delete": {
      "error": "Failed to remove {{name}}",
      "success": {
        "title": "{{name}} has been successfully removed",
        "desc": ""
      }
    },
    "create": {
      "error": "Failed to create {{name}}",
      "success": {
        "title": "{{name}} is successfuly created",
        "desc": ""
      }
    },
    "update": {
      "error": "Failed to update {{name}}",
      "success": {
        "title": "{{name}} is successfuly updated",
        "desc": ""
      }
    },
    "user_revoke": {
      "error": "Failed to revoke {{name}} subscription",
      "success": {
        "title": "{{name}} is successfuly created",
        "desc": ""
      }
    },
    "user_reset": {
      "error": "Failed to reset {{name}} data usage",
      "success": {
        "title": "{{name}} data usage has been successfully reset",
        "desc": ""
      }
    },
    "user_status": {
      "error": "Failed to toggle {{name}} enable status",
      "success": {
        "title": "{{name}} enable status has been successfully updated",
        "desc": ""
      }
    }
  },
  "delete-confirmation": {
    "title": "Are you sure of this?",
    "desc": "This action cannot be undone."
  },
  "table": {
    "row-per-page": "Rows per page",
    "no-result": "No result",
    "selected": "Selected",
    "toggle-column": "Toggle columns",
    "filter-placeholder": "Filter {{name}}"
  },
  "statuses": {
    "active": "Active",
    "connected": "Connected",
    "healthy": "Healthy",
    "disabled": "Disabled",
    "expired": "Expired",
    "on_hold": "On Hold",
    "connecting": "Connecting",
    "unhealthy": "Unhealthy",
    "limited": "Limited",
    "error": "Error"
  }
=======
	"name": "Name",
	"status": "Status",
	"address": "Address",
	"users": "Users",
	"nodes": "Nodes",
	"services": "Services",
	"hosts": "Hosts",
	"username": "Username",
	"password": "Password",
	"inbounds": "Inbounds",
	"submit": "Submit",
	"login": "Login",
	"edit": "Edit",
	"actions": "Actions",
	"settings": "Settings",
	"logs": "Logs",
	"note": "Note",
	"config": "Config",
	"tag": "Tag",
	"protocol": "Protocol",
	"online": "Online",
	"offline": "Offline",
	"not_connected": "Not Connected",
	"apply": "Apply",
	"open": "Open",
	"delete": "Delete",
	"port": "Port",
	"create": "Create",
	"path": "Path",
	"host": "Host",
	"alpn": "ALPN",
	"security": "Security",
	"user_info": "Users Info",
	"subscription": "Subscription",
	"subscription_link": "Subscription Link",
	"fingerprint": "Fingerprint",
	"mux": "Mux",
	"fragment": "Fragment",
	"enable": "Enable",
	"disable": "Disable",
	"close": "Close",
	"save": "Save",
	"days": "Days",
	"home": "Home",
	"disabled": "Disabled",
	"advanced-options": "Advanced Options",
	"page": {
		"settings": {
			"certificate": {
				"copy": "Copy Certificate",
				"error": "Certificate Unavailable",
				"copied": "Certificate Copied"
			}
		},
		"login": {
			"username": {
				"error": {
					"isRequired": "Username is required"
				}
			},
			"password": {
				"error": {
					"is-required": "Password is required"
				}
			}
		},
		"nodes": {
			"settings": {
				"title": "Nodes Settings",
				"detail": "Details",
				"log-container": {
					"title": "Marznode Xray config logs"
				}
			},
			"dialogs": {
				"creation": {
					"title": "Nodes Creation"
				},
				"deletion": {
					"title": "Nodes Deletion"
				},
				"edition": {
					"title": "Nodes Edition"
				}
			},
			"usage_coefficient": "Usage Coefficient",
			"add_as_new_host": "Add as new hosts",
			"certificate-alert": {
				"title": "Nodes Certificate Configuration",
				"desc": "If you aim to configure your nodes certificate, checkout settings page.",
				"click": "Click Here"
			}
		},
		"services": {
			"settings": {
				"title": "Servicecs Settings",
				"detail": "Details"
			},
			"dialogs": {
				"creation": {
					"title": "Services Creation"
				},
				"deletion": {
					"title": "Services Deletion"
				},
				"edition": {
					"title": "Services Edition"
				}
			}
		},
		"users": {
			"data_limit": "Data Limit",
			"used_traffic": "Used Traffic",
			"data_limit_reset_strategy": "Data Limit Reset Strategy",
			"online_at": "Online At",
			"expire_date": "Expire Date",
			"unlimited": "Unlimited",
			"limited": "Limited",
			"data_limit_method": "Data limit type",
			"determined_expire": "Determined",
			"expire_method": "Expiration method",
			"onhold_expire": "On Hold",
			"reset_usage": "Reset Usage",
			"revoke_subscription": "Revoke Subscription",
			"on_hold_expire_duration": "On Hold",
			"on_hold_timeout": "On Hold Timeout",
			"settings": {
				"subscription_link": {
					"copied": "Subscription Link Copied",
					"copy": "Copy Subscription Link",
					"error": "Unable to copy Subscription Link"
				}
			},
			"services-alert": {
				"title": "No Service were found",
				"desc": "Make sure you create services to enable your users with inbounds to connect with.",
				"click": "Click Here"
			},
			"dialogs": {
				"edition": {
					"title": "Users Edition"
				},
				"creation": {
					"title": "Users Creation"
				},
				"deletion": {
					"title": "Users Deletion"
				},
				"mutation": {
					"note": {
						"desc": "Leave a note about your user"
					}
				}
			}
		},
		"hosts": {
			"fragment": {
				"interval": "Interval",
				"length": "Length",
				"packets": "Packets",
				"length-error": "Length can not exceed 32 char and must be number-number",
				"interval-error": "Interval can not exceed 32 char and must be number-number",
				"packets-error": "Packets can not exceed 32 char and must be number-number or be tlshello"
			},
			"popover-guide": {
				"title": "Using this setting, you are able to assign specific address for each inbound.",
				"desc": "Use these variables to make it dynamic",
				"username": "The username of the user",
				"dataUsage": "The current usage of the user",
				"remainingData": "Remaining data of the user",
				"dataLimit": "The usage limit of the user",
				"remainingDays": "Remaining days of the user",
				"expireDate": "Expiry date of the user",
				"jalaliExpireDate": "Expiry date of the user in solar calendar",
				"remainingTime": "Remaining time of the user",
				"statusEmoji": "User status as an emoji (✅,⌛,🪫,❌,🔌)",
				"proxyProtocol": "Proxy protocol (e.g. VMess)",
				"proxyMethod": "Proxy transport method (e.g. ws)",
				"currentServer": "Current server ip address",
				"security": "Security Layer",
				"host": "Request Host",
				"port": "Port",
				"path": "Path",
				"sni": "SNI",
				"advancedOptions": "Advanced options",
				"addHost": "Add host",
				"savedSuccess": "Hosts saved successfully",
				"loading": "loading...",
				"apply": "Apply",
				"port.info": "By default, a host uses the default port of the inbound. You can set a custom port in case this host is a server that forwards traffic from a port that differs from your server's port. For example, the server may forward traffic from port 8443 to the default port of your inbound server.",
				"path.info": "Set a path for host users, useful behind a reverse proxy.",
				"sni.info": "By default, a host uses the default SNI of the inbound. You can set a custom SNI in case this host is a server that has a different SNI. For example, the server may receive traffic with a different SSL certificate, perform SSL termination, and forward it to your inbound server.",
				"host.info": "By default, if a request host is set in the Xray config, this host is used. However, you can set a custom request host here if needed.",
				"security.info": "If the middleware server of this host uses a different security layer than the inbound's default, you can set a custom security layer here.",
				"alpn": "ALPN",
				"fingerprint": "Fingerprint",
				"host.multiHost": "To set multiple addresses, separate them with <badge>,</badge> Each time an address is chosen randomly.",
				"host.wildcard": "Use <badge>*</badge> to generate a random string (works for wildcard domain names)"
			},
			"mux": {
				"title": "Connection multiplexing",
				"desc": "Currently supported by v2rayng while using custom config"
			},
			"no-inbound-selection-alert": {
				"title": "No inbound is selected",
				"desc": "You must select an inbound inorder to create host."
			},
			"allowinsecure": "Allow insecure",
			"dialogs": {
				"edition": {
					"title": "Edit Host"
				},
				"creation": {
					"title": "Create Host"
				},
				"deletion": {
					"title": "Delete Host"
				},
				"mutation": {
					"allowinsecure": {
						"alert": "Due to security concerns, it is not recommended to allow Insecure"
					}
				}
			}
		}
	},
	"events": {
		"delete": {
			"error": "Failed to delete {{name}}",
			"success": {
				"title": "{{name}} is successfuly deleted",
				"desc": ""
			}
		},
		"create": {
			"error": "Failed to create {{name}}",
			"success": {
				"title": "{{name}} is successfuly created",
				"desc": ""
			}
		},
		"update": {
			"error": "Failed to update {{name}}",
			"success": {
				"title": "{{name}} is successfuly updated",
				"desc": ""
			}
		},
		"user_revoke": {
			"error": "Failed to revoke {{name}} subscription",
			"success": {
				"title": "{{name}} is successfuly created",
				"desc": ""
			}
		},
		"user_reset": {
			"error": "Failed to reset {{name}} data usage",
			"success": {
				"title": "{{name}} data usage is successfuly reseted",
				"desc": ""
			}
		},
		"user_status": {
			"error": "Failed to toggle {{name}} enable status",
			"success": {
				"title": "{{name}} enable status is successfuly updated",
				"desc": ""
			}
		}
	},
	"delete-confirmation": {
		"title": "Are you sure of this?",
		"desc": "This action cannot be undone. This will permanently delete your account and remove your data from our servers."
	},
	"table": {
		"row-per-page": "Rows per page",
		"no-result": "No results",
		"selected": "Selected",
		"toggle-column": "Toggle columns",
		"filter-placeholder": "Filter {{name}}"
	},
	"statuses": {
		"active": "Active",
		"connected": "Connected",
		"healthy": "Healthy",
		"disabled": "Disabled",
		"expired": "Expired",
		"on_hold": "On Hold",
		"connecting": "Connecting",
		"unhealthy": "Unhealthy",
		"limited": "Limited",
		"error": "Error"
	}
>>>>>>> 0b152b51
}<|MERGE_RESOLUTION|>--- conflicted
+++ resolved
@@ -1,283 +1,4 @@
 {
-<<<<<<< HEAD
-  "name": "Name",
-  "status": "Status",
-  "address": "Address",
-  "users": "Users",
-  "nodes": "Nodes",
-  "services": "Services",
-  "hosts": "Hosts",
-  "username": "Username",
-  "password": "Password",
-  "inbounds": "Inbounds",
-  "submit": "Submit",
-  "login": "Login",
-  "edit": "Edit",
-  "actions": "Actions",
-  "settings": "Settings",
-  "logs": "Logs",
-  "note": "Note",
-  "config": "Config",
-  "tag": "Tag",
-  "protocol": "Protocol",
-  "online": "Online",
-  "offline": "Offline",
-  "not_connected": "Not Connected",
-  "apply": "Apply",
-  "open": "Open",
-  "delete": "Delete",
-  "port": "Port",
-  "create": "Create",
-  "path": "Path",
-  "host": "Host",
-  "alpn": "ALPN",
-  "security": "Security",
-  "user_info": "Users Info",
-  "subscription": "Subscription",
-  "subscription_link": "Subscription Link",
-  "fingerprint": "Fingerprint",
-  "enable": "Enable",
-  "disable": "Disable",
-  "close": "Close",
-  "save": "Save",
-  "days": "Days",
-  "home": "Home",
-  "page": {
-    "settings": {
-      "certificate": {
-        "copy": "Copy Certificate",
-        "error": "Certificate Unavailable",
-        "copied": "Certificate Copied"
-      }
-    },
-    "login": {
-      "username": {
-        "error": {
-          "isRequired": "Username is required"
-        }
-      },
-      "password": {
-        "error": {
-          "is-required": "Password is required"
-        }
-      }
-    },
-    "nodes": {
-      "settings": {
-        "title": "Nodes Settings",
-        "detail": "Details",
-        "log-container": {
-          "title": "Xray logs"
-        }
-      },
-      "dialogs": {
-        "creation": {
-          "title": "Add Node"
-        },
-        "deletion": {
-          "title": "Remove Node"
-        },
-        "edition": {
-          "title": "Edit Node"
-        }
-      },
-      "usage_coefficient": "Usage Coefficient",
-      "add_as_new_host": "Add as new hosts",
-      "certificate-alert": {
-        "title": "Nodes Certificate Configuration",
-        "desc": "If you aim to configure your nodes certificate, checkout settings page.",
-        "click": "Click Here"
-      }
-    },
-    "services": {
-      "settings": {
-        "title": "Service Settings",
-        "detail": "Details"
-      },
-      "dialogs": {
-        "creation": {
-          "title": "Create Service"
-        },
-        "deletion": {
-          "title": "Remove Service"
-        },
-        "edition": {
-          "title": "Edit Service"
-        }
-      }
-    },
-    "users": {
-      "data_limit": "Data Limit",
-      "used_traffic": "Used Traffic",
-      "data_limit_reset_strategy": "Data Reset Period",
-      "online_at": "Last Use",
-      "expire_date": "Expire Date",
-      "unlimited": "Unlimited",
-      "limited": "Limited",
-      "data_limit_method": "Data limit type",
-      "determined_expire": "Determined",
-      "expire_method": "Expiration",
-      "onhold_expire": "On Hold",
-      "reset_usage": "Reset Usage",
-      "revoke_subscription": "Revoke Subscription",
-      "on_hold_expire_duration": "On Hold",
-      "on_hold_timeout": "On Hold Timeout",
-      "settings": {
-        "subscription_link": {
-          "copied": "Subscription Link Copied",
-          "copy": "Copy Subscription Link",
-          "error": "Unable to copy Subscription Link"
-        }
-      },
-      "services-alert": {
-        "title": "No Service found",
-        "desc": "Make sure you create services to enable your users with inbounds to connect with.",
-        "click": "Click Here"
-      },
-      "dialogs": {
-        "edition": {
-          "title": "Edit User"
-        },
-        "creation": {
-          "title": "Create User"
-        },
-        "deletion": {
-          "title": "Remove User"
-        },
-        "mutation": {
-          "note": {
-            "desc": "Leave a note about your user"
-          }
-        }
-      }
-    },
-    "hosts": {
-      "popover-guide": {
-        "title": "Using this setting, you are able to assign specific address for each inbound.",
-        "desc": "Use these variables to make it dynamic",
-        "username": "Username of the user",
-        "dataUsage": "Current usage of the user",
-        "remainingData": "Remaining data of the user",
-        "dataLimit": "Data limit of the user",
-        "remainingDays": "Remaining days of the user",
-        "expireDate": "Expiry date of the user",
-        "jalaliExpireDate": "Expiry date of the user in jalali calendar",
-        "remainingTime": "Remaining time of the user",
-        "statusEmoji": "User status as an emoji (✅,⌛️,🪫,❌,🔌)",
-        "proxyProtocol": "Proxy protocol (e.g. VMess)",
-        "proxyMethod": "Proxy transport method (e.g. ws)",
-        "currentServer": "Marzneshin server ip address",
-        "security": "Security Layer",
-        "host": "Request Host",
-        "port": "Port",
-        "path": "Path",
-        "sni": "SNI",
-        "advancedOptions": "Advanced options",
-        "addHost": "Add host",
-        "savedSuccess": "Host has been saved successfully",
-        "loading": "loading...",
-        "apply": "Apply",
-        "port.info": "By default, the inbound port is advertised to the user. You can set a custom port in case this host forwards traffic from another port to your inbound. For example, the server may forward traffic from port 8443 to the default port of your inbound server.",
-        "path.info": "Set a path for host users, useful behind a reverse proxy.",
-        "sni.info": "By default, a host uses the SNI from the inbound. You can set a custom SNI in case this host is a server that has a different SNI. For example, the server may receive traffic with a different SSL certificate, perform SSL termination, and forward it to your inbound server.",
-        "host.info": "By default, if a request host is set in the Xray config, this host is used. However, you can set a custom request host here if needed.",
-        "security.info": "If the middleware server of this host uses a different security layer than the inbound's default, you can set a custom security layer here.",
-        "alpn": "ALPN",
-        "fingerprint": "Fingerprint",
-        "host.multiHost": "To set multiple addresses, separate them with <badge>,</badge> Each time an address is chosen randomly.",
-        "host.wildcard": "Use <badge>*</badge> to generate a random string (works for wildcard domain names)"
-      },
-      "no-inbound-selection-alert": {
-        "title": "No inbound is selected",
-        "desc": "You must select an inbound in order to add a host."
-      },
-      "allowinsecure": "Allow Insecure",
-      "dialogs": {
-        "edition": {
-          "title": "Edit Host"
-        },
-        "creation": {
-          "title": "Add Host"
-        },
-        "deletion": {
-          "title": "Remove Host"
-        },
-        "mutation": {
-          "allowinsecure": {
-            "alert": "Due to security concerns, it's not recommended to enable Allow Insecure"
-          }
-        }
-      }
-    }
-  },
-  "events": {
-    "delete": {
-      "error": "Failed to remove {{name}}",
-      "success": {
-        "title": "{{name}} has been successfully removed",
-        "desc": ""
-      }
-    },
-    "create": {
-      "error": "Failed to create {{name}}",
-      "success": {
-        "title": "{{name}} is successfuly created",
-        "desc": ""
-      }
-    },
-    "update": {
-      "error": "Failed to update {{name}}",
-      "success": {
-        "title": "{{name}} is successfuly updated",
-        "desc": ""
-      }
-    },
-    "user_revoke": {
-      "error": "Failed to revoke {{name}} subscription",
-      "success": {
-        "title": "{{name}} is successfuly created",
-        "desc": ""
-      }
-    },
-    "user_reset": {
-      "error": "Failed to reset {{name}} data usage",
-      "success": {
-        "title": "{{name}} data usage has been successfully reset",
-        "desc": ""
-      }
-    },
-    "user_status": {
-      "error": "Failed to toggle {{name}} enable status",
-      "success": {
-        "title": "{{name}} enable status has been successfully updated",
-        "desc": ""
-      }
-    }
-  },
-  "delete-confirmation": {
-    "title": "Are you sure of this?",
-    "desc": "This action cannot be undone."
-  },
-  "table": {
-    "row-per-page": "Rows per page",
-    "no-result": "No result",
-    "selected": "Selected",
-    "toggle-column": "Toggle columns",
-    "filter-placeholder": "Filter {{name}}"
-  },
-  "statuses": {
-    "active": "Active",
-    "connected": "Connected",
-    "healthy": "Healthy",
-    "disabled": "Disabled",
-    "expired": "Expired",
-    "on_hold": "On Hold",
-    "connecting": "Connecting",
-    "unhealthy": "Unhealthy",
-    "limited": "Limited",
-    "error": "Error"
-  }
-=======
 	"name": "Name",
 	"status": "Status",
 	"address": "Address",
@@ -571,5 +292,4 @@
 		"limited": "Limited",
 		"error": "Error"
 	}
->>>>>>> 0b152b51
 }