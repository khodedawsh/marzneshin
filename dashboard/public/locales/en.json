{
    "name": "Name",
    "status": "Status",
    "address": "Address",
    "users": "Users",
    "nodes": "Nodes",
    "services": "Services",
    "hosts": "Hosts",
    "username": "Username",
    "password": "Password",
    "inbounds": "Inbounds",
    "submit": "Submit",
    "login": "Login",
    "edit": "Edit",
    "actions": "Actions",
    "settings": "Settings",
    "logs": "Logs",
    "note": "Note",
    "config": "Config",
    "tag": "Tag",
    "protocol": "Protocol",
    "online": "Online",
    "offline": "Offline",
    "not_connected": "Not Connected",
    "apply": "Apply",
    "open": "Open",
    "delete": "Delete",
    "port": "Port",
    "create": "Create",
    "path": "Path",
    "host": "Host",
    "alpn": "ALPN",
    "security": "Security",
    "user_info": "Users Info",
    "subscription": "Subscription",
    "subscription_link": "Subscription Link",
    "fingerprint": "Fingerprint",
    "enable": "Enable",
    "disable": "Disable",
<<<<<<< HEAD
    "close": "Close",
=======
    "save": "Save",
>>>>>>> 097061d9
    "page": {
        "settings": {
            "certificate": {
                "copy": "Copy Certificate",
                "error": "Certificate Unavailable",
                "copied": "Certificate Copied"
            }
        },
        "login": {
            "username": {
                "error": {
                    "isRequired": "Username is required"
                }
            },
            "password": {
                "error": {
                    "is-required": "Password is required"
                }
            }
        },
        "nodes": {
            "settings": {
                "title": "Nodes Settings",
                "detail": "Details",
                "log-container": {
                    "title": "Marznode Xray config logs"
                }
            },
            "dialogs": {
                "creation": {
                    "title": "Nodes Creation"
                },
                "deletion": {
                    "title": "Nodes Deletion"
                },
                "edition": {
                    "title": "Nodes Edition"
                }
            },
            "usage_coefficient": "Usage Coefficient",
            "add_as_new_host": "Add as new hosts",
            "certificate-alert": {
                "title": "Nodes Certificate Configuration",
                "desc": "If you aim to configure your nodes certificate, checkout settings page.",
                "click": "Click Here"
            }
        },
        "services": {
            "settings": {
                "title": "Servicecs Settings",
                "detail": "Details"
            },
            "dialogs": {
                "creation": {
                    "title": "Services Creation"
                },
                "deletion": {
                    "title": "Services Deletion"
                },
                "edition": {
                    "title": "Services Edition"
                }
            }
        },
        "users": {
            "data_limit": "Data Limit",
            "used_traffic": "Used Traffic",
            "data_limit_reset_strategy": "Data Limit Reset Strategy",
            "online_at": "Online At",
            "expire_date": "Expire Date",
            "unlimited": "Unlimited",
            "limited": "Limited",
            "data_limit_method": "Data limit type",
            "determined_expire": "Determined",
            "expire_method": "Expiration method",
            "onhold_expire": "On Hold",
            "reset_usage": "Reset Usage",
            "revoke_subscription": "Revoke Subscription",
            "on_hold_expire_duration": "On Hold",
            "on_hold_timeout": "On Hold Timeout",
            "settings": {
                "subscription_link": {
                    "copied": "Subscription Link Copied",
                    "copy": "Copy Subscription Link",
                    "error": "Unable to copy Subscription Link"
                }
            },
            "services-alert": {
                "title": "No Service were found",
                "desc": "Make sure you create services to enable your users with inbounds to connect with.",
                "click": "Click Here"
            },
            "dialogs": {
                "edition": {
                    "title": "Users Edition"
                },
                "creation": {
                    "title": "Users Creation"
                },
                "deletion": {
                    "title": "Users Deletion"
                },
                "mutation": {
                    "note": {
                        "desc": "Leave a note about your user"
                    }
                }
            }
        },
        "hosts": {
            "no-inbound-selection-alert": {
                "title": "No inbound is selected",
                "desc": "You must select an inbound inorder to create host."
            },
            "allowinsecure": "Allow insecure",
            "dialogs": {
                "edition": {
                    "title": "Hosts Edition"
                },
                "creation": {
                    "title": "Hosts Creation"
                },
                "deletion": {
                    "title": "Hosts Deletion"
                },
                "mutation": {
                    "allowinsecure": {
                        "alert": "Due to security concerns, it is not recommended to allow Insecure"
                    }
                }
            }
        }
    },
    "events": {
        "delete": {
            "error": "Failed to delete {{name}}",
            "success": {
                "title": "{{name}} is successfuly deleted",
                "desc": ""
            }
        },
        "create": {
            "error": "Failed to create {{name}}",
            "success": {
                "title": "{{name}} is successfuly created",
                "desc": ""
            }
        },
        "update": {
            "error": "Failed to update {{name}}",
            "success": {
                "title": "{{name}} is successfuly updated",
                "desc": ""
            }
        },
        "user_revoke": {
            "error": "Failed to revoke {{name}} subscription",
            "success": {
                "title": "{{name}} is successfuly created",
                "desc": ""
            }
        },
        "user_reset": {
            "error": "Failed to reset {{name}} data usage",
            "success": {
                "title": "{{name}} data usage is successfuly reseted",
                "desc": ""
            }
        },
        "user_status": {
            "error": "Failed to toggle {{name}} enable status",
            "success": {
                "title": "{{name}} enable status is successfuly updated",
                "desc": ""
            }
        }
    },
    "delete-confirmation": {
        "title": "Are you sure of this?",
        "desc": "This action cannot be undone. This will permanently delete your account and remove your data from our servers."
    },
    "table": {
        "row-per-page": "Rows per page",
        "no-result": "No results",
        "selected": "Selected",
        "toggle-column": "Toggle columns",
        "filter-placeholder": "Filter {{name}}"
    },
    "statuses": {
        "active": "Active",
        "connected": "Connected",
        "healthy": "Healthy",
        "disabled": "Disabled",
        "expired": "Expired",
        "on_hold": "On Hold",
        "connecting": "Connecting",
        "unhealthy": "Unhealthy",
        "limited": "Limited",
        "error": "Error"
    }
}<|MERGE_RESOLUTION|>--- conflicted
+++ resolved
@@ -37,11 +37,8 @@
     "fingerprint": "Fingerprint",
     "enable": "Enable",
     "disable": "Disable",
-<<<<<<< HEAD
     "close": "Close",
-=======
     "save": "Save",
->>>>>>> 097061d9
     "page": {
         "settings": {
             "certificate": {
